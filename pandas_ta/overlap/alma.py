--- conflicted
+++ resolved
@@ -29,13 +29,8 @@
         window_sum = 0
         cum_sum = 0
         for j in range(0, length):
-<<<<<<< HEAD
-            # wtd = exp(-1 * ((j - m) * (j - m)) / (2 * s * s)) # moved to pre-calc for efficiency
-            window_sum = window_sum + wtd[j] * close[i - j]
-=======
             # wtd = math.exp(-1 * ((j - m) * (j - m)) / (2 * s * s))        # moved to pre-calc for efficiency
             window_sum = window_sum + wtd[j] * close.iloc[i - j]
->>>>>>> e773c676
             cum_sum = cum_sum + wtd[j]
 
         almean = window_sum / cum_sum
