# -*- coding: utf-8 -*-
<<<<<<< HEAD
from pandas_ta import np, pd
=======
from numpy import NaN as npNaN
from pandas import DataFrame, Series
>>>>>>> c60aced2
from pandas_ta.momentum import mom
from pandas_ta.overlap import ema, sma
from pandas_ta.trend import decreasing, increasing
from pandas_ta.volatility import bbands, kc
from pandas_ta.utils import get_offset
from pandas_ta.utils import unsigned_differences, verify_series


def squeeze_pro(high: Series, low: Series, close: Series, bb_length: int = None, bb_std: float = None,
                kc_length: int = None, kc_scalar_wide: float = None, kc_scalar_normal: float = None,
                kc_scalar_narrow: float = None, mom_length: int = None, mom_smooth: int = None, use_tr=None,
                mamode: str = None, offset: int = None, **kwargs) -> DataFrame:
    """Squeeze PRO(SQZPRO)

    This indicator is an extended version of "TTM Squeeze" from John Carter.
    The default is based on John Carter's "TTM Squeeze" indicator, as discussed
    in his book "Mastering the Trade" (chapter 11). The Squeeze indicator attempts
    to capture the relationship between two studies: Bollinger Bands® and Keltner's
    Channels. When the volatility increases, so does the distance between the bands,
    conversely, when the volatility declines, the distance also decreases. It finds
    sections of the Bollinger Bands® study which fall inside the Keltner's Channels.

    Sources:
        https://usethinkscript.com/threads/john-carters-squeeze-pro-indicator-for-thinkorswim-free.4021/
        https://www.tradingview.com/script/TAAt6eRX-Squeeze-PRO-Indicator-Makit0/

    Args:
        high (pd.Series): Series of 'high's
        low (pd.Series): Series of 'low's
        close (pd.Series): Series of 'close's
        bb_length (int): Bollinger Bands period. Default: 20
        bb_std (float): Bollinger Bands Std. Dev. Default: 2
        kc_length (int): Keltner Channel period. Default: 20
        kc_scalar_wide (float): Keltner Channel scalar for wider channel. Default: 2
        kc_scalar_normal (float): Keltner Channel scalar for normal channel. Default: 1.5
        kc_scalar_narrow (float): Keltner Channel scalar for narrow channel. Default: 1
        mom_length (int): Momentum Period. Default: 12
        mom_smooth (int): Smoothing Period of Momentum. Default: 6
        mamode (str): Only "ema" or "sma". Default: "sma"
        offset (int): How many periods to offset the result. Default: 0

    Kwargs:
        tr (value, optional): Use True Range for Keltner Channels. Default: True
        asint (value, optional): Use integers instead of bool. Default: True
        mamode (value, optional): Which MA to use. Default: "sma"
        detailed (value, optional): Return additional variations of SQZ for
            visualization. Default: False
        fillna (value, optional): pd.DataFrame.fillna(value)
        fill_method (value, optional): Type of fill method

    Returns:
        pd.DataFrame: SQZPRO, SQZPRO_ON_WIDE, SQZPRO_ON_NORMAL, SQZPRO_ON_NARROW, SQZPRO_OFF_WIDE, SQZPRO_NO columns by default. More
            detailed columns if 'detailed' kwarg is True.
    """
    # Validate arguments
    bb_length = int(bb_length) if bb_length and bb_length > 0 else 20
    bb_std = float(bb_std) if bb_std and bb_std > 0 else 2.0
    kc_length = int(kc_length) if kc_length and kc_length > 0 else 20
    kc_scalar_wide = float(kc_scalar_wide) if kc_scalar_wide and kc_scalar_wide > 0 else 2
    kc_scalar_normal = float(kc_scalar_normal) if kc_scalar_normal and kc_scalar_normal > 0 else 1.5
    kc_scalar_narrow = float(kc_scalar_narrow) if kc_scalar_narrow and kc_scalar_narrow > 0 else 1
    mom_length = int(mom_length) if mom_length and mom_length > 0 else 12
    mom_smooth = int(mom_smooth) if mom_smooth and mom_smooth > 0 else 6

    _length = max(bb_length, kc_length, mom_length, mom_smooth)
    high = verify_series(high, _length)
    low = verify_series(low, _length)
    close = verify_series(close, _length)
    offset = get_offset(offset)

    valid_kc_scaler = kc_scalar_wide > kc_scalar_normal and kc_scalar_normal > kc_scalar_narrow

    if not valid_kc_scaler: return
    if high is None or low is None or close is None: return

    use_tr = kwargs.setdefault("tr", True)
    asint = kwargs.pop("asint", True)
    detailed = kwargs.pop("detailed", False)
    mamode = mamode if isinstance(mamode, str) else "sma"

    def simplify_columns(df, n=3):
        df.columns = df.columns.str.lower()
        return [c.split("_")[0][n - 1:n] for c in df.columns]

    # Calculate Result
    bbd = bbands(close, length=bb_length, std=bb_std, mamode=mamode)
    kch_wide = kc(high, low, close, length=kc_length, scalar=kc_scalar_wide, mamode=mamode, tr=use_tr)
    kch_normal = kc(high, low, close, length=kc_length, scalar=kc_scalar_normal, mamode=mamode, tr=use_tr)
    kch_narrow = kc(high, low, close, length=kc_length, scalar=kc_scalar_narrow, mamode=mamode, tr=use_tr)

    # Simplify KC and BBAND column names for dynamic access
    bbd.columns = simplify_columns(bbd)
    kch_wide.columns = simplify_columns(kch_wide)
    kch_normal.columns = simplify_columns(kch_normal)
    kch_narrow.columns = simplify_columns(kch_narrow)

    momo = mom(close, length=mom_length)
    if mamode.lower() == "ema":
        squeeze = ema(momo, length=mom_smooth)
    else: # "sma"
        squeeze = sma(momo, length=mom_smooth)

    # Classify Squeezes
    squeeze_on_wide = (bbd.l > kch_wide.l) & (bbd.u < kch_wide.u)
    squeeze_on_normal = (bbd.l > kch_normal.l) & (bbd.u < kch_normal.u)
    squeeze_on_narrow = (bbd.l > kch_narrow.l) & (bbd.u < kch_narrow.u)
    squeeze_off_wide = (bbd.l < kch_wide.l) & (bbd.u > kch_wide.u)
    no_squeeze = ~squeeze_on_wide & ~squeeze_off_wide

    # Offset
    if offset != 0:
        squeeze = squeeze.shift(offset)
        squeeze_on_wide = squeeze_on_wide.shift(offset)
        squeeze_on_normal = squeeze_on_normal.shift(offset)
        squeeze_on_narrow = squeeze_on_narrow.shift(offset)
        squeeze_off_wide = squeeze_off_wide.shift(offset)
        no_squeeze = no_squeeze.shift(offset)

    # Handle fills
    if "fillna" in kwargs:
        squeeze.fillna(kwargs["fillna"], inplace=True)
        squeeze_on_wide.fillna(kwargs["fillna"], inplace=True)
        squeeze_on_normal.fillna(kwargs["fillna"], inplace=True)
        squeeze_on_narrow.fillna(kwargs["fillna"], inplace=True)
        squeeze_off_wide.fillna(kwargs["fillna"], inplace=True)
        no_squeeze.fillna(kwargs["fillna"], inplace=True)
    if "fill_method" in kwargs:
        squeeze.fillna(method=kwargs["fill_method"], inplace=True)
        squeeze_on_wide.fillna(method=kwargs["fill_method"], inplace=True)
        squeeze_on_normal.fillna(method=kwargs["fill_method"], inplace=True)
        squeeze_on_narrow.fillna(method=kwargs["fill_method"], inplace=True)
        squeeze_off_wide.fillna(method=kwargs["fill_method"], inplace=True)
        no_squeeze.fillna(method=kwargs["fill_method"], inplace=True)

    # Name and Categorize it
    _props = "" if use_tr else "hlr"
    _props += f"_{bb_length}_{bb_std}_{kc_length}_{kc_scalar_wide}_{kc_scalar_normal}_{kc_scalar_narrow}"
    squeeze.name = f"SQZPRO{_props}"

    data = {
        squeeze.name: squeeze,
        f"SQZPRO_ON_WIDE": squeeze_on_wide.astype(int) if asint else squeeze_on_wide,
        f"SQZPRO_ON_NORMAL": squeeze_on_normal.astype(int) if asint else squeeze_on_normal,
        f"SQZPRO_ON_NARROW": squeeze_on_narrow.astype(int) if asint else squeeze_on_narrow,
        f"SQZPRO_OFF": squeeze_off_wide.astype(int) if asint else squeeze_off_wide,
        f"SQZPRO_NO": no_squeeze.astype(int) if asint else no_squeeze,
    }
    df = pd.DataFrame(data)
    df.name = squeeze.name
    df.category = squeeze.category = "momentum"

    # Detailed Squeeze Series
    if detailed:
        pos_squeeze = squeeze[squeeze >= 0]
        neg_squeeze = squeeze[squeeze < 0]

        pos_inc, pos_dec = unsigned_differences(pos_squeeze, asint=True)
        neg_inc, neg_dec = unsigned_differences(neg_squeeze, asint=True)

        pos_inc *= squeeze
        pos_dec *= squeeze
        neg_dec *= squeeze
        neg_inc *= squeeze

        pos_inc.replace(0, np.nan, inplace=True)
        pos_dec.replace(0, np.nan, inplace=True)
        neg_dec.replace(0, np.nan, inplace=True)
        neg_inc.replace(0, np.nan, inplace=True)

        sqz_inc = squeeze * increasing(squeeze)
        sqz_dec = squeeze * decreasing(squeeze)
        sqz_inc.replace(0, np.nan, inplace=True)
        sqz_dec.replace(0, np.nan, inplace=True)

        # Handle fills
        if "fillna" in kwargs:
            sqz_inc.fillna(kwargs["fillna"], inplace=True)
            sqz_dec.fillna(kwargs["fillna"], inplace=True)
            pos_inc.fillna(kwargs["fillna"], inplace=True)
            pos_dec.fillna(kwargs["fillna"], inplace=True)
            neg_dec.fillna(kwargs["fillna"], inplace=True)
            neg_inc.fillna(kwargs["fillna"], inplace=True)
        if "fill_method" in kwargs:
            sqz_inc.fillna(method=kwargs["fill_method"], inplace=True)
            sqz_dec.fillna(method=kwargs["fill_method"], inplace=True)
            pos_inc.fillna(method=kwargs["fill_method"], inplace=True)
            pos_dec.fillna(method=kwargs["fill_method"], inplace=True)
            neg_dec.fillna(method=kwargs["fill_method"], inplace=True)
            neg_inc.fillna(method=kwargs["fill_method"], inplace=True)

        df[f"SQZPRO_INC"] = sqz_inc
        df[f"SQZPRO_DEC"] = sqz_dec
        df[f"SQZPRO_PINC"] = pos_inc
        df[f"SQZPRO_PDEC"] = pos_dec
        df[f"SQZPRO_NDEC"] = neg_dec
        df[f"SQZPRO_NINC"] = neg_inc

    return df<|MERGE_RESOLUTION|>--- conflicted
+++ resolved
@@ -1,22 +1,22 @@
 # -*- coding: utf-8 -*-
-<<<<<<< HEAD
-from pandas_ta import np, pd
-=======
-from numpy import NaN as npNaN
+from numpy import nan
 from pandas import DataFrame, Series
->>>>>>> c60aced2
 from pandas_ta.momentum import mom
 from pandas_ta.overlap import ema, sma
 from pandas_ta.trend import decreasing, increasing
 from pandas_ta.volatility import bbands, kc
-from pandas_ta.utils import get_offset
-from pandas_ta.utils import unsigned_differences, verify_series
-
-
-def squeeze_pro(high: Series, low: Series, close: Series, bb_length: int = None, bb_std: float = None,
-                kc_length: int = None, kc_scalar_wide: float = None, kc_scalar_normal: float = None,
-                kc_scalar_narrow: float = None, mom_length: int = None, mom_smooth: int = None, use_tr=None,
-                mamode: str = None, offset: int = None, **kwargs) -> DataFrame:
+from pandas_ta.utils import get_offset, unsigned_differences, verify_series
+
+
+def squeeze_pro(
+        high: Series, low: Series, close: Series,
+        bb_length: int = None, bb_std: float = None,
+        kc_length: int = None, kc_scalar_wide: float = None,
+        kc_scalar_normal: float = None, kc_scalar_narrow: float = None,
+        mom_length: int = None, mom_smooth: int = None,
+        use_tr=None, mamode: str = None,
+        offset: int = None, **kwargs
+    ) -> DataFrame:
     """Squeeze PRO(SQZPRO)
 
     This indicator is an extended version of "TTM Squeeze" from John Carter.
@@ -59,7 +59,7 @@
         pd.DataFrame: SQZPRO, SQZPRO_ON_WIDE, SQZPRO_ON_NORMAL, SQZPRO_ON_NARROW, SQZPRO_OFF_WIDE, SQZPRO_NO columns by default. More
             detailed columns if 'detailed' kwarg is True.
     """
-    # Validate arguments
+    # Validate
     bb_length = int(bb_length) if bb_length and bb_length > 0 else 20
     bb_std = float(bb_std) if bb_std and bb_std > 0 else 2.0
     kc_length = int(kc_length) if kc_length and kc_length > 0 else 20
@@ -89,7 +89,7 @@
         df.columns = df.columns.str.lower()
         return [c.split("_")[0][n - 1:n] for c in df.columns]
 
-    # Calculate Result
+    # Calculate
     bbd = bbands(close, length=bb_length, std=bb_std, mamode=mamode)
     kch_wide = kc(high, low, close, length=kc_length, scalar=kc_scalar_wide, mamode=mamode, tr=use_tr)
     kch_normal = kc(high, low, close, length=kc_length, scalar=kc_scalar_normal, mamode=mamode, tr=use_tr)
@@ -123,7 +123,7 @@
         squeeze_off_wide = squeeze_off_wide.shift(offset)
         no_squeeze = no_squeeze.shift(offset)
 
-    # Handle fills
+    # Fill
     if "fillna" in kwargs:
         squeeze.fillna(kwargs["fillna"], inplace=True)
         squeeze_on_wide.fillna(kwargs["fillna"], inplace=True)
@@ -139,7 +139,7 @@
         squeeze_off_wide.fillna(method=kwargs["fill_method"], inplace=True)
         no_squeeze.fillna(method=kwargs["fill_method"], inplace=True)
 
-    # Name and Categorize it
+    # Name and Category
     _props = "" if use_tr else "hlr"
     _props += f"_{bb_length}_{bb_std}_{kc_length}_{kc_scalar_wide}_{kc_scalar_normal}_{kc_scalar_narrow}"
     squeeze.name = f"SQZPRO{_props}"
@@ -152,11 +152,11 @@
         f"SQZPRO_OFF": squeeze_off_wide.astype(int) if asint else squeeze_off_wide,
         f"SQZPRO_NO": no_squeeze.astype(int) if asint else no_squeeze,
     }
-    df = pd.DataFrame(data)
+    df = DataFrame(data)
     df.name = squeeze.name
     df.category = squeeze.category = "momentum"
 
-    # Detailed Squeeze Series
+    # More Detail
     if detailed:
         pos_squeeze = squeeze[squeeze >= 0]
         neg_squeeze = squeeze[squeeze < 0]
@@ -169,17 +169,17 @@
         neg_dec *= squeeze
         neg_inc *= squeeze
 
-        pos_inc.replace(0, np.nan, inplace=True)
-        pos_dec.replace(0, np.nan, inplace=True)
-        neg_dec.replace(0, np.nan, inplace=True)
-        neg_inc.replace(0, np.nan, inplace=True)
+        pos_inc.replace(0, nan, inplace=True)
+        pos_dec.replace(0, nan, inplace=True)
+        neg_dec.replace(0, nan, inplace=True)
+        neg_inc.replace(0, nan, inplace=True)
 
         sqz_inc = squeeze * increasing(squeeze)
         sqz_dec = squeeze * decreasing(squeeze)
-        sqz_inc.replace(0, np.nan, inplace=True)
-        sqz_dec.replace(0, np.nan, inplace=True)
-
-        # Handle fills
+        sqz_inc.replace(0, nan, inplace=True)
+        sqz_dec.replace(0, nan, inplace=True)
+
+        # Fill
         if "fillna" in kwargs:
             sqz_inc.fillna(kwargs["fillna"], inplace=True)
             sqz_dec.fillna(kwargs["fillna"], inplace=True)
@@ -187,6 +187,7 @@
             pos_dec.fillna(kwargs["fillna"], inplace=True)
             neg_dec.fillna(kwargs["fillna"], inplace=True)
             neg_inc.fillna(kwargs["fillna"], inplace=True)
+
         if "fill_method" in kwargs:
             sqz_inc.fillna(method=kwargs["fill_method"], inplace=True)
             sqz_dec.fillna(method=kwargs["fill_method"], inplace=True)
