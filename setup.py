# -*- coding: utf-8 -*-
from distutils.core import setup

long_description = "An easy to use Python 3 Pandas Extension with 130+ Technical Analysis Indicators. Can be called from a Pandas DataFrame or standalone like TA-Lib. Correlation tested with TA-Lib."

setup(
    name="pandas_ta",
    packages=[
        "pandas_ta",
        "pandas_ta.candles",
        "pandas_ta.momentum",
        "pandas_ta.overlap",
        "pandas_ta.performance",
        "pandas_ta.statistics",
        "pandas_ta.trend",
        "pandas_ta.utils",
        "pandas_ta.volatility",
        "pandas_ta.volume"
    ],
<<<<<<< HEAD
    version=".".join(("0", "2", "44b")),
=======
    version=".".join(("0", "2", "43b")),
>>>>>>> 82f12be4
    description=long_description,
    long_description=long_description,
    author="Kevin Johnson",
    author_email="appliedmathkj@gmail.com",
    url="https://github.com/twopirllc/pandas-ta",
    maintainer="Kevin Johnson",
    maintainer_email="appliedmathkj@gmail.com",
    # install_requires=["pandas"],
    download_url="https://github.com/twopirllc/pandas-ta.git",
    keywords=["technical analysis", "trading", "python3", "pandas"],
    license="The MIT License (MIT)",
    classifiers=[
        "Development Status :: 4 - Beta",
        "Programming Language :: Python :: 3.6",
        "Programming Language :: Python :: 3.7",
        "Programming Language :: Python :: 3.8",
        "Operating System :: OS Independent",
        "License :: OSI Approved :: MIT License",
        "Natural Language :: English",
        "Intended Audience :: Developers",
        "Intended Audience :: Financial and Insurance Industry",
        "Intended Audience :: Science/Research",
        "Topic :: Office/Business :: Financial",
        "Topic :: Office/Business :: Financial :: Investment",
        "Topic :: Scientific/Engineering",
        "Topic :: Scientific/Engineering :: Information Analysis",
    ],
    package_data={
        "data": ["data/*.csv"],
    },
    install_requires=["pandas"],
    # List additional groups of dependencies here (e.g. development dependencies).
    # You can install these using the following syntax, for example:
    # $ pip install -e .[dev,test]
    extras_require={
        "dev": ["ta-lib", "jupyterlab", "sklearn", "statsmodels"],
        "test": ["ta-lib"],
    },
)<|MERGE_RESOLUTION|>--- conflicted
+++ resolved
@@ -17,11 +17,7 @@
         "pandas_ta.volatility",
         "pandas_ta.volume"
     ],
-<<<<<<< HEAD
-    version=".".join(("0", "2", "44b")),
-=======
     version=".".join(("0", "2", "43b")),
->>>>>>> 82f12be4
     description=long_description,
     long_description=long_description,
     author="Kevin Johnson",
