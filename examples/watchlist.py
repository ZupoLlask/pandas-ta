--- conflicted
+++ resolved
@@ -9,17 +9,12 @@
 
 # yf.pdr_override() # <== that's all it takes :-)
 
-<<<<<<< HEAD
 from numpy import arange as npArange
 from numpy import append as npAppend
 from numpy import array as npArray
 
 import alphaVantageAPI as AV # pip install alphaVantage-api
 import pandas_ta as ta # pip install pandas_ta
-=======
-import alphaVantageAPI as AV  # pip install alphaVantage-api
-import pandas_ta as ta  # pip install pandas_ta
->>>>>>> 99973f36
 
 
 def colors(colors: str = None, default: str = "GrRd"):
@@ -106,18 +101,7 @@
         elif isinstance(ds, str) and ds.lower() == "yahoo":
             self.ds = yf
         else:
-<<<<<<< HEAD
             AVkwargs = {"api_key": "YOUR API KEY", "clean": True, "export": True, "output_size": "full", "premium": False}
-=======
-            AVkwargs = {
-                "api_key": "YOUR API KEY",
-                "clean": True,
-                "export": True,
-                "export_path": ".",
-                "output_size": "full",
-                "premium": False,
-            }
->>>>>>> 99973f36
             self.av_kwargs = self.kwargs.pop("av_kwargs", AVkwargs)
             self.ds = AV.AlphaVantage(**self.av_kwargs)
             self.file_path = self.ds.export_path
@@ -175,14 +159,9 @@
         ticker: str = None,
         tf: str = None,
         index: str = "date",
-<<<<<<< HEAD
         drop: list = [],
         plot: bool = False,
         **kwargs
-=======
-        drop: list = ["dividend", "split_coefficient"],
-        **kwargs,
->>>>>>> 99973f36
     ) -> pd.DataFrame:
         """Loads or Downloads (if a local csv does not exist) the data from the
         Data Source. When successful, it returns a Data Frame for the requested
@@ -222,7 +201,6 @@
         df = self._drop_columns(df, drop)
 
         if kwargs.pop("analyze", True):
-<<<<<<< HEAD
             if self.debug: print(f"[+] TA[{len(self.strategy.ta)}]: {self.strategy.name}")
             df.ta.strategy(self.strategy, timed=self.timed, **kwargs)
 
@@ -231,13 +209,6 @@
 
         if plot: self._plot(df, **kwargs)
 
-=======
-            if self.debug:
-                print(f"[+] TA[{len(self.strategy.ta)}]: {self.strategy.name}")
-            df.ta.strategy(self.strategy, **kwargs)
-
-        df.ticker = ticker  # Attach ticker to the DataFrame
->>>>>>> 99973f36
         return df
 
     @property
